"""
Displays realtime train departures for nearby stations, and upcoming events from the HU calendar.

Authored-By: Maris Baier
Co-Authored-By: Hazel Reimer
"""

from dataclasses import dataclass, asdict, field
from datetime import datetime
import pathlib
import re
import tkinter as tk

from dateutil import parser as dateparser
from PIL import ImageTk, Image
import requests

from config import events as event_configs, stations as station_configs, Station as StationConfig


FONT_DEFAULT = ("Helvetica", 14, "bold")
FONT_TITLE_2 = ("Helvetica", 24, "bold")
gui_middle = 768/1.17

class OutgoingConnection:
    """
    Displays departure information for a single mode of transport at a single station.
    """
    def __init__(self, requestjson, xpos, ypos):
        """
        Upon creation, checks for a correspanding lineimage stored.
        If there"s none, loads an empty image.

        Then creates text objects for departure information (destination and remaining time).
        """
        lineimage = resolve_image(requestjson)

        self.image = canvas.create_image(xpos-40, ypos, image = lineimage)

        direct = requestjson["direction"]
        if len(direct) > 35:
            direct = direct[0:35] + "..."
            print(direct)

        self.when_int = calculate_remaining_time(requestjson)

        self.direction = canvas.create_text(xpos, ypos, text=direct, font=FONT_DEFAULT, anchor="w", fill="#fff")
        self.when = canvas.create_text(xpos+175, ypos, text=self.when_int, font=FONT_DEFAULT, anchor="e", fill="#fff")

    def change(self, image, direction, when, fill='white'):
        """
        Updates the displayed information on the canvas with the provided parameters.
        """
        canvas.itemconfig(self.image, image = image)
        canvas.itemconfig(self.direction, text=direction, fill=fill)
        canvas.itemconfig(self.when, text=when, fill=fill)

@dataclass
class Station(StationConfig):
    """
    Displays realtime departure information for a single station.
    """
    display_offset: int
    departures: list = field(init=False)

    def __post_init__(self):
        self.departures = [[],[]]

        self.departures[0].append(canvas.create_text(50, 60+self.display_offset*30, text=self.name,font=FONT_TITLE_2, anchor="w", fill="#fff"))  # pylint: disable=line-too-long
        self.departures[1].append(canvas.create_text(400, 60+self.display_offset*30, text='',font=FONT_TITLE_2, anchor="w", fill="#fff"))  # pylint: disable=line-too-long
        self.departure_list()


    def departure_list(self):
        """
        Diffs the displayed departure information on the canvas
        with the information provided by the API.

        If there are more departures than displayed, adds new ones.
        If there are less departures than displayed, removes the excess.

        This is done regularly to keep the displayed information up to date.
        """
        departures_direction1 = fetch_departures(self.get_url(self.direction1), self.max_departures)
        departures_direction2 = fetch_departures(self.get_url(self.direction2), self.max_departures)

        if len(departures_direction1)>len(self.departures[0]):
            add = len(self.departures[0])
            for i,departure in enumerate(departures_direction1[len(self.departures[0]):-1]):
                i += add
                connection = OutgoingConnection(departure, 115, ypos=70+(i+self.display_offset)*30)
                self.departures[0].append(connection)

        for i,displayedobject in enumerate(self.departures[0][1:]):
            if i<len(departures_direction1):
                departure = departures_direction1[i]
                time_remaining = calculate_remaining_time(departure)

                try:
                    direct = line_names[departure['direction']]
                except KeyError:
                    direct = departure['direction']
                    print(direct)

                if direct is None:
                    direct = '???'
                elif len(direct) > 35:
                    direct = direct[:35] + "..."

                lineimage = resolve_image(departure)
                displayedobject.change(lineimage, direct, time_remaining)

                if time_remaining < self.min_time_needed:
                    canvas.itemconfig(displayedobject.when, fill="red")
                else:
                    canvas.itemconfig(displayedobject.when, fill="white")
            else:
                displayedobject.change(empty,"","")

        if len(departures_direction2)>len(self.departures[1]):
            add = len(self.departures[1])
            for i,departure in enumerate(departures_direction2[len(self.departures[1]):-1]):
                i += add
                connection = OutgoingConnection(departure, 430, ypos=70+(i+self.display_offset)*30)
                self.departures[1].append(connection)

        for i,displayedobject in enumerate(self.departures[1][1:]):
            if i<len(departures_direction2):
                departure = departures_direction2[i]
                time_remaining = calculate_remaining_time(departure)

                try:
                    direct = line_names[departure['direction']]
                except KeyError:
                    direct = departure['direction']
                    print(direct)

                if direct is None:
                    direct = '???'
                elif len(direct) > 35:
                    direct = direct[:35] + "..."

                lineimage = resolve_image(departure)
                displayedobject.change(lineimage, direct, time_remaining)

                if time_remaining < self.min_time_needed:
                    canvas.itemconfig(displayedobject.when, fill="red")
                else:
                    canvas.itemconfig(displayedobject.when, fill="white")
            else:
                displayedobject.change(empty,"","")

    def get_departure_count(self):
        """
        Returns the number of departures currently displayed.
        """
        return max(len(self.departures[0]), len(self.departures[1]))

    def get_url(self, direction):
        """
        Constructs the URL for the API request.
        """
        return f"https://v6.bvg.transport.rest/stops/{self.station_id}/departures?direction={direction}&results=20&suburban={self.s_bahn}&tram={self.tram}&bus={self.bus}&express={self.express}&when=in+{self.min_time}+minutes&duration={self.max_time-self.min_time}"  # pylint: disable=line-too-long
    
    def disable(self):
        '''
        Hints that departures couldn't be fetched
        '''
        for outgoingconnection in self.departures[0][1:]:
            outgoingconnection.change(empty, '''couldn't fetch''', '', fill='grey')
        for outgoingconnection in self.departures[1][1:]:
            outgoingconnection.change(empty, '''couldn't fetch''', '', fill='grey')

def fetch_departures(url, max_departures):
    """
    Requests the API for departure information.
    """
    response = session.get(url, timeout=30_000).json()
    departures = []
    trip_ids = []
    for departure in response['departures']:
        trip_id = departure["tripId"]

        is_in_trip_ids = trip_id in trip_ids
        is_scheduled = departure["when"] is not None
        if is_scheduled and not is_in_trip_ids and len(departures) <= max_departures:
            departures.append(departure)
            trip_ids.append(trip_id)
    return departures

def calculate_remaining_time(json):
    """
    Calculates the remaining time until departure.
    Returns the time in minutes.
    """
    departure = dateparser.parse(json["when"])

    difference = departure - datetime.now(departure.tzinfo)
    difference = difference.total_seconds() / 60

    return int(difference)

def resolve_image(departure):
    """
    Returns the line image for the given line name.
    """
    name = departure["line"]["name"]
    admin_code = departure["line"]["adminCode"]

    if name in images:
        return images[name]
    else:
        if re.match(r"(\d{3}|N\d{2,3})", name) or admin_code == "SEV":
            print(f"Using fallback image for bus '{name}'.")
            return images["bus"]
        elif re.match(r"(M?\d{2})", name):
            print(f"Using fallback image for tram '{name}'.")
            return images["tram"]
        else:
            print(f"Image not found for '{name}'.")
            return empty

def setup(ctx):
    """
    Sets up the initial canvas state. Display resolution at Mops is 1280x1024.
    This includes the background, the logo and the event information.
    """
    global clock
    ctx.config(bg='#141416')
    ctx.create_rectangle(gui_middle, 0, 1280, 1024, fill="#165096", outline="#165096")
    ctx.create_image(gui_middle+100, 100, image=hu_logo_image)
    clock = ctx.create_text(gui_middle+270, 70, font=FONT_TITLE_2, fill='#fff', text=datetime.now().strftime('%H:%M'), )
<<<<<<< HEAD
    ctx.create_image(gui_middle+175, 475, image=Ringbahn_Image)
=======
    ctx.create_image(gui_middle+200, 500, image=Ringbahn_Image)
>>>>>>> 416c606d
    #ctx.create_text(gui_middle+250, 500, text="RINGBAHNTOUR\nSAUFEN\nLETSGOOOOO", fil='#fff')
    ctx.pack(fill=tk.BOTH, expand=True)

    event_display_offset = 250
    ctx.create_text(gui_middle+50, event_display_offset-35, text='Nächste Veranstaltungen:', font=FONT_DEFAULT, anchor="nw", fill='#fff')
    for event_config in event_configs:
        ctx.create_text(gui_middle+50, event_display_offset, text=event_config.date, font=FONT_DEFAULT, anchor="nw", fill="#fff")  # pylint: disable=line-too-long

        for line in event_config.text.split("\n"):
            ctx.create_text(gui_middle+130, event_display_offset, text=line, font=FONT_DEFAULT, anchor="nw", fill="#fff")
            event_display_offset += 25

        event_display_offset += 5

def load_image(file: pathlib.Path):
    """
    Loads an image for one of the connections from the src/images folder.
    """
    image = Image.open(file)
    if file.name.startswith("S"):
        image.thumbnail((40,40), Image.LANCZOS)
    else:
        image.thumbnail((30,30), Image.LANCZOS)
    image = ImageTk.PhotoImage(image)

    return image


### Setup

root = tk.Tk()
root.attributes("-fullscreen", True)
#root.geometry("1024x768")
canvas = tk.Canvas()

# https://www.codeproject.com/Questions/1008506/python-requests-package-very-slow-retrieving-html
session = requests.Session()
session.trust_env = False

# https://stackoverflow.com/a/3430395
image_path = pathlib.Path(__file__).parent.resolve() / "src/images/"

empty = Image.open(image_path.joinpath("Empty.png")).resize(size=(1,1))
empty = ImageTk.PhotoImage(empty)

<<<<<<< HEAD
Ringbahn_Image = Image.open(image_path.joinpath('1.jpg')).resize(size=(250, 250))
=======
Ringbahn_Image = Image.open(image_path.joinpath('1.jpg')).resize(size=(300, 300))
>>>>>>> 416c606d
Ringbahn_Image = ImageTk.PhotoImage(Ringbahn_Image)

hu_logo_image = Image.open(image_path.joinpath("Huberlin-logo.png")).resize(size=(100,100))
hu_logo_image = ImageTk.PhotoImage(hu_logo_image)

images = {
    file.stem: load_image(file)
    for file in (image_path).glob("*.png")
}

line_names = {
    'S Spandau Bhf (Berlin)': 'Spandau',
    'S Grünau (Berlin)': 'Grünau',
    'S+U Pankow (Berlin)': 'Pankow',
    'S Birkenwerder Bhf': 'Birkenwerder',
    'S+U Tempelhof (Berlin)': 'Tempelhof',
    'S Südkreuz Bhf (Berlin)': 'Südkreuz',
    'Flughafen BER - Terminal 1-2': 'Flughafen BER',
    'Flughafen BER Terminal 5': 'Flughafen T. 5',
    'S Königs Wusterhausen Bhf': 'K. W.',
    '1|36572|1|86|1072023': 'Alexanderplatz',
    'Landschaftspark Johannisthal': 'Johannisthal',
    'Krankenhaus Köpenick': 'Köpenick',
    'S Westend (Berlin)': 'Westend',
    'Mahlsdorf, Rahnsdorfer Str.': 'Mahlsdorf',
    'Rahnsdorf/Waldschänke': 'Rahnsdorf',
    'Schloßplatz Köpenick': 'Köpenick'
}

setup(canvas)

stations = []
station_display_offset = 0

for idx, station_config in enumerate(station_configs):
    if idx > 0:
        station_display_offset += stations[idx-1].get_departure_count() + 1

    stations.append(Station(**asdict(station_config), display_offset=station_display_offset))

def mainloop():  # pylint: disable=missing-function-docstring
    for station in stations:
        try:
            station.departure_list()
        except (requests.exceptions.Timeout, requests.exceptions.ConnectionError, requests.exceptions.JSONDecodeError, KeyError):
            station.disable()
    canvas.itemconfig(clock, text=datetime.now().strftime('%H:%M'))

    # Refresh every five seconds
    root.after(5_000, mainloop)

# First refresh after five seconds
root.after(5_000, mainloop)
root.mainloop()
<|MERGE_RESOLUTION|>--- conflicted
+++ resolved
@@ -1,341 +1,333 @@
-"""
-Displays realtime train departures for nearby stations, and upcoming events from the HU calendar.
-
-Authored-By: Maris Baier
-Co-Authored-By: Hazel Reimer
-"""
-
-from dataclasses import dataclass, asdict, field
-from datetime import datetime
-import pathlib
-import re
-import tkinter as tk
-
-from dateutil import parser as dateparser
-from PIL import ImageTk, Image
-import requests
-
-from config import events as event_configs, stations as station_configs, Station as StationConfig
-
-
-FONT_DEFAULT = ("Helvetica", 14, "bold")
-FONT_TITLE_2 = ("Helvetica", 24, "bold")
-gui_middle = 768/1.17
-
-class OutgoingConnection:
-    """
-    Displays departure information for a single mode of transport at a single station.
-    """
-    def __init__(self, requestjson, xpos, ypos):
-        """
-        Upon creation, checks for a correspanding lineimage stored.
-        If there"s none, loads an empty image.
-
-        Then creates text objects for departure information (destination and remaining time).
-        """
-        lineimage = resolve_image(requestjson)
-
-        self.image = canvas.create_image(xpos-40, ypos, image = lineimage)
-
-        direct = requestjson["direction"]
-        if len(direct) > 35:
-            direct = direct[0:35] + "..."
-            print(direct)
-
-        self.when_int = calculate_remaining_time(requestjson)
-
-        self.direction = canvas.create_text(xpos, ypos, text=direct, font=FONT_DEFAULT, anchor="w", fill="#fff")
-        self.when = canvas.create_text(xpos+175, ypos, text=self.when_int, font=FONT_DEFAULT, anchor="e", fill="#fff")
-
-    def change(self, image, direction, when, fill='white'):
-        """
-        Updates the displayed information on the canvas with the provided parameters.
-        """
-        canvas.itemconfig(self.image, image = image)
-        canvas.itemconfig(self.direction, text=direction, fill=fill)
-        canvas.itemconfig(self.when, text=when, fill=fill)
-
-@dataclass
-class Station(StationConfig):
-    """
-    Displays realtime departure information for a single station.
-    """
-    display_offset: int
-    departures: list = field(init=False)
-
-    def __post_init__(self):
-        self.departures = [[],[]]
-
-        self.departures[0].append(canvas.create_text(50, 60+self.display_offset*30, text=self.name,font=FONT_TITLE_2, anchor="w", fill="#fff"))  # pylint: disable=line-too-long
-        self.departures[1].append(canvas.create_text(400, 60+self.display_offset*30, text='',font=FONT_TITLE_2, anchor="w", fill="#fff"))  # pylint: disable=line-too-long
-        self.departure_list()
-
-
-    def departure_list(self):
-        """
-        Diffs the displayed departure information on the canvas
-        with the information provided by the API.
-
-        If there are more departures than displayed, adds new ones.
-        If there are less departures than displayed, removes the excess.
-
-        This is done regularly to keep the displayed information up to date.
-        """
-        departures_direction1 = fetch_departures(self.get_url(self.direction1), self.max_departures)
-        departures_direction2 = fetch_departures(self.get_url(self.direction2), self.max_departures)
-
-        if len(departures_direction1)>len(self.departures[0]):
-            add = len(self.departures[0])
-            for i,departure in enumerate(departures_direction1[len(self.departures[0]):-1]):
-                i += add
-                connection = OutgoingConnection(departure, 115, ypos=70+(i+self.display_offset)*30)
-                self.departures[0].append(connection)
-
-        for i,displayedobject in enumerate(self.departures[0][1:]):
-            if i<len(departures_direction1):
-                departure = departures_direction1[i]
-                time_remaining = calculate_remaining_time(departure)
-
-                try:
-                    direct = line_names[departure['direction']]
-                except KeyError:
-                    direct = departure['direction']
-                    print(direct)
-
-                if direct is None:
-                    direct = '???'
-                elif len(direct) > 35:
-                    direct = direct[:35] + "..."
-
-                lineimage = resolve_image(departure)
-                displayedobject.change(lineimage, direct, time_remaining)
-
-                if time_remaining < self.min_time_needed:
-                    canvas.itemconfig(displayedobject.when, fill="red")
-                else:
-                    canvas.itemconfig(displayedobject.when, fill="white")
-            else:
-                displayedobject.change(empty,"","")
-
-        if len(departures_direction2)>len(self.departures[1]):
-            add = len(self.departures[1])
-            for i,departure in enumerate(departures_direction2[len(self.departures[1]):-1]):
-                i += add
-                connection = OutgoingConnection(departure, 430, ypos=70+(i+self.display_offset)*30)
-                self.departures[1].append(connection)
-
-        for i,displayedobject in enumerate(self.departures[1][1:]):
-            if i<len(departures_direction2):
-                departure = departures_direction2[i]
-                time_remaining = calculate_remaining_time(departure)
-
-                try:
-                    direct = line_names[departure['direction']]
-                except KeyError:
-                    direct = departure['direction']
-                    print(direct)
-
-                if direct is None:
-                    direct = '???'
-                elif len(direct) > 35:
-                    direct = direct[:35] + "..."
-
-                lineimage = resolve_image(departure)
-                displayedobject.change(lineimage, direct, time_remaining)
-
-                if time_remaining < self.min_time_needed:
-                    canvas.itemconfig(displayedobject.when, fill="red")
-                else:
-                    canvas.itemconfig(displayedobject.when, fill="white")
-            else:
-                displayedobject.change(empty,"","")
-
-    def get_departure_count(self):
-        """
-        Returns the number of departures currently displayed.
-        """
-        return max(len(self.departures[0]), len(self.departures[1]))
-
-    def get_url(self, direction):
-        """
-        Constructs the URL for the API request.
-        """
-        return f"https://v6.bvg.transport.rest/stops/{self.station_id}/departures?direction={direction}&results=20&suburban={self.s_bahn}&tram={self.tram}&bus={self.bus}&express={self.express}&when=in+{self.min_time}+minutes&duration={self.max_time-self.min_time}"  # pylint: disable=line-too-long
-    
-    def disable(self):
-        '''
-        Hints that departures couldn't be fetched
-        '''
-        for outgoingconnection in self.departures[0][1:]:
-            outgoingconnection.change(empty, '''couldn't fetch''', '', fill='grey')
-        for outgoingconnection in self.departures[1][1:]:
-            outgoingconnection.change(empty, '''couldn't fetch''', '', fill='grey')
-
-def fetch_departures(url, max_departures):
-    """
-    Requests the API for departure information.
-    """
-    response = session.get(url, timeout=30_000).json()
-    departures = []
-    trip_ids = []
-    for departure in response['departures']:
-        trip_id = departure["tripId"]
-
-        is_in_trip_ids = trip_id in trip_ids
-        is_scheduled = departure["when"] is not None
-        if is_scheduled and not is_in_trip_ids and len(departures) <= max_departures:
-            departures.append(departure)
-            trip_ids.append(trip_id)
-    return departures
-
-def calculate_remaining_time(json):
-    """
-    Calculates the remaining time until departure.
-    Returns the time in minutes.
-    """
-    departure = dateparser.parse(json["when"])
-
-    difference = departure - datetime.now(departure.tzinfo)
-    difference = difference.total_seconds() / 60
-
-    return int(difference)
-
-def resolve_image(departure):
-    """
-    Returns the line image for the given line name.
-    """
-    name = departure["line"]["name"]
-    admin_code = departure["line"]["adminCode"]
-
-    if name in images:
-        return images[name]
-    else:
-        if re.match(r"(\d{3}|N\d{2,3})", name) or admin_code == "SEV":
-            print(f"Using fallback image for bus '{name}'.")
-            return images["bus"]
-        elif re.match(r"(M?\d{2})", name):
-            print(f"Using fallback image for tram '{name}'.")
-            return images["tram"]
-        else:
-            print(f"Image not found for '{name}'.")
-            return empty
-
-def setup(ctx):
-    """
-    Sets up the initial canvas state. Display resolution at Mops is 1280x1024.
-    This includes the background, the logo and the event information.
-    """
-    global clock
-    ctx.config(bg='#141416')
-    ctx.create_rectangle(gui_middle, 0, 1280, 1024, fill="#165096", outline="#165096")
-    ctx.create_image(gui_middle+100, 100, image=hu_logo_image)
-    clock = ctx.create_text(gui_middle+270, 70, font=FONT_TITLE_2, fill='#fff', text=datetime.now().strftime('%H:%M'), )
-<<<<<<< HEAD
-    ctx.create_image(gui_middle+175, 475, image=Ringbahn_Image)
-=======
-    ctx.create_image(gui_middle+200, 500, image=Ringbahn_Image)
->>>>>>> 416c606d
-    #ctx.create_text(gui_middle+250, 500, text="RINGBAHNTOUR\nSAUFEN\nLETSGOOOOO", fil='#fff')
-    ctx.pack(fill=tk.BOTH, expand=True)
-
-    event_display_offset = 250
-    ctx.create_text(gui_middle+50, event_display_offset-35, text='Nächste Veranstaltungen:', font=FONT_DEFAULT, anchor="nw", fill='#fff')
-    for event_config in event_configs:
-        ctx.create_text(gui_middle+50, event_display_offset, text=event_config.date, font=FONT_DEFAULT, anchor="nw", fill="#fff")  # pylint: disable=line-too-long
-
-        for line in event_config.text.split("\n"):
-            ctx.create_text(gui_middle+130, event_display_offset, text=line, font=FONT_DEFAULT, anchor="nw", fill="#fff")
-            event_display_offset += 25
-
-        event_display_offset += 5
-
-def load_image(file: pathlib.Path):
-    """
-    Loads an image for one of the connections from the src/images folder.
-    """
-    image = Image.open(file)
-    if file.name.startswith("S"):
-        image.thumbnail((40,40), Image.LANCZOS)
-    else:
-        image.thumbnail((30,30), Image.LANCZOS)
-    image = ImageTk.PhotoImage(image)
-
-    return image
-
-
-### Setup
-
-root = tk.Tk()
-root.attributes("-fullscreen", True)
-#root.geometry("1024x768")
-canvas = tk.Canvas()
-
-# https://www.codeproject.com/Questions/1008506/python-requests-package-very-slow-retrieving-html
-session = requests.Session()
-session.trust_env = False
-
-# https://stackoverflow.com/a/3430395
-image_path = pathlib.Path(__file__).parent.resolve() / "src/images/"
-
-empty = Image.open(image_path.joinpath("Empty.png")).resize(size=(1,1))
-empty = ImageTk.PhotoImage(empty)
-
-<<<<<<< HEAD
-Ringbahn_Image = Image.open(image_path.joinpath('1.jpg')).resize(size=(250, 250))
-=======
-Ringbahn_Image = Image.open(image_path.joinpath('1.jpg')).resize(size=(300, 300))
->>>>>>> 416c606d
-Ringbahn_Image = ImageTk.PhotoImage(Ringbahn_Image)
-
-hu_logo_image = Image.open(image_path.joinpath("Huberlin-logo.png")).resize(size=(100,100))
-hu_logo_image = ImageTk.PhotoImage(hu_logo_image)
-
-images = {
-    file.stem: load_image(file)
-    for file in (image_path).glob("*.png")
-}
-
-line_names = {
-    'S Spandau Bhf (Berlin)': 'Spandau',
-    'S Grünau (Berlin)': 'Grünau',
-    'S+U Pankow (Berlin)': 'Pankow',
-    'S Birkenwerder Bhf': 'Birkenwerder',
-    'S+U Tempelhof (Berlin)': 'Tempelhof',
-    'S Südkreuz Bhf (Berlin)': 'Südkreuz',
-    'Flughafen BER - Terminal 1-2': 'Flughafen BER',
-    'Flughafen BER Terminal 5': 'Flughafen T. 5',
-    'S Königs Wusterhausen Bhf': 'K. W.',
-    '1|36572|1|86|1072023': 'Alexanderplatz',
-    'Landschaftspark Johannisthal': 'Johannisthal',
-    'Krankenhaus Köpenick': 'Köpenick',
-    'S Westend (Berlin)': 'Westend',
-    'Mahlsdorf, Rahnsdorfer Str.': 'Mahlsdorf',
-    'Rahnsdorf/Waldschänke': 'Rahnsdorf',
-    'Schloßplatz Köpenick': 'Köpenick'
-}
-
-setup(canvas)
-
-stations = []
-station_display_offset = 0
-
-for idx, station_config in enumerate(station_configs):
-    if idx > 0:
-        station_display_offset += stations[idx-1].get_departure_count() + 1
-
-    stations.append(Station(**asdict(station_config), display_offset=station_display_offset))
-
-def mainloop():  # pylint: disable=missing-function-docstring
-    for station in stations:
-        try:
-            station.departure_list()
-        except (requests.exceptions.Timeout, requests.exceptions.ConnectionError, requests.exceptions.JSONDecodeError, KeyError):
-            station.disable()
-    canvas.itemconfig(clock, text=datetime.now().strftime('%H:%M'))
-
-    # Refresh every five seconds
-    root.after(5_000, mainloop)
-
-# First refresh after five seconds
-root.after(5_000, mainloop)
-root.mainloop()
+"""
+Displays realtime train departures for nearby stations, and upcoming events from the HU calendar.
+
+Authored-By: Maris Baier
+Co-Authored-By: Hazel Reimer
+"""
+
+from dataclasses import dataclass, asdict, field
+from datetime import datetime
+import pathlib
+import re
+import tkinter as tk
+
+from dateutil import parser as dateparser
+from PIL import ImageTk, Image
+import requests
+
+from config import events as event_configs, stations as station_configs, Station as StationConfig
+
+
+FONT_DEFAULT = ("Helvetica", 14, "bold")
+FONT_TITLE_2 = ("Helvetica", 24, "bold")
+gui_middle = 768/1.17
+
+class OutgoingConnection:
+    """
+    Displays departure information for a single mode of transport at a single station.
+    """
+    def __init__(self, requestjson, xpos, ypos):
+        """
+        Upon creation, checks for a correspanding lineimage stored.
+        If there"s none, loads an empty image.
+
+        Then creates text objects for departure information (destination and remaining time).
+        """
+        lineimage = resolve_image(requestjson)
+
+        self.image = canvas.create_image(xpos-40, ypos, image = lineimage)
+
+        direct = requestjson["direction"]
+        if len(direct) > 35:
+            direct = direct[0:35] + "..."
+            print(direct)
+
+        self.when_int = calculate_remaining_time(requestjson)
+
+        self.direction = canvas.create_text(xpos, ypos, text=direct, font=FONT_DEFAULT, anchor="w", fill="#fff")
+        self.when = canvas.create_text(xpos+175, ypos, text=self.when_int, font=FONT_DEFAULT, anchor="e", fill="#fff")
+
+    def change(self, image, direction, when, fill='white'):
+        """
+        Updates the displayed information on the canvas with the provided parameters.
+        """
+        canvas.itemconfig(self.image, image = image)
+        canvas.itemconfig(self.direction, text=direction, fill=fill)
+        canvas.itemconfig(self.when, text=when, fill=fill)
+
+@dataclass
+class Station(StationConfig):
+    """
+    Displays realtime departure information for a single station.
+    """
+    display_offset: int
+    departures: list = field(init=False)
+
+    def __post_init__(self):
+        self.departures = [[],[]]
+
+        self.departures[0].append(canvas.create_text(50, 60+self.display_offset*30, text=self.name,font=FONT_TITLE_2, anchor="w", fill="#fff"))  # pylint: disable=line-too-long
+        self.departures[1].append(canvas.create_text(400, 60+self.display_offset*30, text='',font=FONT_TITLE_2, anchor="w", fill="#fff"))  # pylint: disable=line-too-long
+        self.departure_list()
+
+
+    def departure_list(self):
+        """
+        Diffs the displayed departure information on the canvas
+        with the information provided by the API.
+
+        If there are more departures than displayed, adds new ones.
+        If there are less departures than displayed, removes the excess.
+
+        This is done regularly to keep the displayed information up to date.
+        """
+        departures_direction1 = fetch_departures(self.get_url(self.direction1), self.max_departures)
+        departures_direction2 = fetch_departures(self.get_url(self.direction2), self.max_departures)
+
+        if len(departures_direction1)>len(self.departures[0]):
+            add = len(self.departures[0])
+            for i,departure in enumerate(departures_direction1[len(self.departures[0]):-1]):
+                i += add
+                connection = OutgoingConnection(departure, 115, ypos=70+(i+self.display_offset)*30)
+                self.departures[0].append(connection)
+
+        for i,displayedobject in enumerate(self.departures[0][1:]):
+            if i<len(departures_direction1):
+                departure = departures_direction1[i]
+                time_remaining = calculate_remaining_time(departure)
+
+                try:
+                    direct = line_names[departure['direction']]
+                except KeyError:
+                    direct = departure['direction']
+                    print(direct)
+
+                if direct is None:
+                    direct = '???'
+                elif len(direct) > 35:
+                    direct = direct[:35] + "..."
+
+                lineimage = resolve_image(departure)
+                displayedobject.change(lineimage, direct, time_remaining)
+
+                if time_remaining < self.min_time_needed:
+                    canvas.itemconfig(displayedobject.when, fill="red")
+                else:
+                    canvas.itemconfig(displayedobject.when, fill="white")
+            else:
+                displayedobject.change(empty,"","")
+
+        if len(departures_direction2)>len(self.departures[1]):
+            add = len(self.departures[1])
+            for i,departure in enumerate(departures_direction2[len(self.departures[1]):-1]):
+                i += add
+                connection = OutgoingConnection(departure, 430, ypos=70+(i+self.display_offset)*30)
+                self.departures[1].append(connection)
+
+        for i,displayedobject in enumerate(self.departures[1][1:]):
+            if i<len(departures_direction2):
+                departure = departures_direction2[i]
+                time_remaining = calculate_remaining_time(departure)
+
+                try:
+                    direct = line_names[departure['direction']]
+                except KeyError:
+                    direct = departure['direction']
+                    print(direct)
+
+                if direct is None:
+                    direct = '???'
+                elif len(direct) > 35:
+                    direct = direct[:35] + "..."
+
+                lineimage = resolve_image(departure)
+                displayedobject.change(lineimage, direct, time_remaining)
+
+                if time_remaining < self.min_time_needed:
+                    canvas.itemconfig(displayedobject.when, fill="red")
+                else:
+                    canvas.itemconfig(displayedobject.when, fill="white")
+            else:
+                displayedobject.change(empty,"","")
+
+    def get_departure_count(self):
+        """
+        Returns the number of departures currently displayed.
+        """
+        return max(len(self.departures[0]), len(self.departures[1]))
+
+    def get_url(self, direction):
+        """
+        Constructs the URL for the API request.
+        """
+        return f"https://v6.bvg.transport.rest/stops/{self.station_id}/departures?direction={direction}&results=20&suburban={self.s_bahn}&tram={self.tram}&bus={self.bus}&express={self.express}&when=in+{self.min_time}+minutes&duration={self.max_time-self.min_time}"  # pylint: disable=line-too-long
+    
+    def disable(self):
+        '''
+        Hints that departures couldn't be fetched
+        '''
+        for outgoingconnection in self.departures[0][1:]:
+            outgoingconnection.change(empty, '''couldn't fetch''', '', fill='grey')
+        for outgoingconnection in self.departures[1][1:]:
+            outgoingconnection.change(empty, '''couldn't fetch''', '', fill='grey')
+
+def fetch_departures(url, max_departures):
+    """
+    Requests the API for departure information.
+    """
+    response = session.get(url, timeout=30_000).json()
+    departures = []
+    trip_ids = []
+    for departure in response['departures']:
+        trip_id = departure["tripId"]
+
+        is_in_trip_ids = trip_id in trip_ids
+        is_scheduled = departure["when"] is not None
+        if is_scheduled and not is_in_trip_ids and len(departures) <= max_departures:
+            departures.append(departure)
+            trip_ids.append(trip_id)
+    return departures
+
+def calculate_remaining_time(json):
+    """
+    Calculates the remaining time until departure.
+    Returns the time in minutes.
+    """
+    departure = dateparser.parse(json["when"])
+
+    difference = departure - datetime.now(departure.tzinfo)
+    difference = difference.total_seconds() / 60
+
+    return int(difference)
+
+def resolve_image(departure):
+    """
+    Returns the line image for the given line name.
+    """
+    name = departure["line"]["name"]
+    admin_code = departure["line"]["adminCode"]
+
+    if name in images:
+        return images[name]
+    else:
+        if re.match(r"(\d{3}|N\d{2,3})", name) or admin_code == "SEV":
+            print(f"Using fallback image for bus '{name}'.")
+            return images["bus"]
+        elif re.match(r"(M?\d{2})", name):
+            print(f"Using fallback image for tram '{name}'.")
+            return images["tram"]
+        else:
+            print(f"Image not found for '{name}'.")
+            return empty
+
+def setup(ctx):
+    """
+    Sets up the initial canvas state. Display resolution at Mops is 1280x1024.
+    This includes the background, the logo and the event information.
+    """
+    global clock
+    ctx.config(bg='#141416')
+    ctx.create_rectangle(gui_middle, 0, 1280, 1024, fill="#165096", outline="#165096")
+    ctx.create_image(gui_middle+100, 100, image=hu_logo_image)
+    clock = ctx.create_text(gui_middle+270, 70, font=FONT_TITLE_2, fill='#fff', text=datetime.now().strftime('%H:%M'), )
+    ctx.create_image(gui_middle+175, 475, image=Ringbahn_Image)
+    #ctx.create_text(gui_middle+250, 500, text="RINGBAHNTOUR\nSAUFEN\nLETSGOOOOO", fil='#fff')
+    ctx.pack(fill=tk.BOTH, expand=True)
+
+    event_display_offset = 250
+    ctx.create_text(gui_middle+50, event_display_offset-35, text='Nächste Veranstaltungen:', font=FONT_DEFAULT, anchor="nw", fill='#fff')
+    for event_config in event_configs:
+        ctx.create_text(gui_middle+50, event_display_offset, text=event_config.date, font=FONT_DEFAULT, anchor="nw", fill="#fff")  # pylint: disable=line-too-long
+
+        for line in event_config.text.split("\n"):
+            ctx.create_text(gui_middle+130, event_display_offset, text=line, font=FONT_DEFAULT, anchor="nw", fill="#fff")
+            event_display_offset += 25
+
+        event_display_offset += 5
+
+def load_image(file: pathlib.Path):
+    """
+    Loads an image for one of the connections from the src/images folder.
+    """
+    image = Image.open(file)
+    if file.name.startswith("S"):
+        image.thumbnail((40,40), Image.LANCZOS)
+    else:
+        image.thumbnail((30,30), Image.LANCZOS)
+    image = ImageTk.PhotoImage(image)
+
+    return image
+
+
+### Setup
+
+root = tk.Tk()
+root.attributes("-fullscreen", True)
+#root.geometry("1024x768")
+canvas = tk.Canvas()
+
+# https://www.codeproject.com/Questions/1008506/python-requests-package-very-slow-retrieving-html
+session = requests.Session()
+session.trust_env = False
+
+# https://stackoverflow.com/a/3430395
+image_path = pathlib.Path(__file__).parent.resolve() / "src/images/"
+
+empty = Image.open(image_path.joinpath("Empty.png")).resize(size=(1,1))
+empty = ImageTk.PhotoImage(empty)
+
+Ringbahn_Image = Image.open(image_path.joinpath('1.jpg')).resize(size=(240,240))
+Ringbahn_Image = ImageTk.PhotoImage(Ringbahn_Image)
+
+hu_logo_image = Image.open(image_path.joinpath("Huberlin-logo.png")).resize(size=(100,100))
+hu_logo_image = ImageTk.PhotoImage(hu_logo_image)
+
+images = {
+    file.stem: load_image(file)
+    for file in (image_path).glob("*.png")
+}
+
+line_names = {
+    'S Spandau Bhf (Berlin)': 'Spandau',
+    'S Grünau (Berlin)': 'Grünau',
+    'S+U Pankow (Berlin)': 'Pankow',
+    'S Birkenwerder Bhf': 'Birkenwerder',
+    'S+U Tempelhof (Berlin)': 'Tempelhof',
+    'S Südkreuz Bhf (Berlin)': 'Südkreuz',
+    'Flughafen BER - Terminal 1-2': 'Flughafen BER',
+    'Flughafen BER Terminal 5': 'Flughafen T. 5',
+    'S Königs Wusterhausen Bhf': 'K. W.',
+    '1|36572|1|86|1072023': 'Alexanderplatz',
+    'Landschaftspark Johannisthal': 'Johannisthal',
+    'Krankenhaus Köpenick': 'Köpenick',
+    'S Westend (Berlin)': 'Westend',
+    'Mahlsdorf, Rahnsdorfer Str.': 'Mahlsdorf',
+    'Rahnsdorf/Waldschänke': 'Rahnsdorf',
+    'Schloßplatz Köpenick': 'Köpenick'
+}
+
+setup(canvas)
+
+stations = []
+station_display_offset = 0
+
+for idx, station_config in enumerate(station_configs):
+    if idx > 0:
+        station_display_offset += stations[idx-1].get_departure_count() + 1
+
+    stations.append(Station(**asdict(station_config), display_offset=station_display_offset))
+
+def mainloop():  # pylint: disable=missing-function-docstring
+    for station in stations:
+        try:
+            station.departure_list()
+        except (requests.exceptions.Timeout, requests.exceptions.ConnectionError, requests.exceptions.JSONDecodeError, KeyError):
+            station.disable()
+    canvas.itemconfig(clock, text=datetime.now().strftime('%H:%M'))
+
+    # Refresh every five seconds
+    root.after(5_000, mainloop)
+
+# First refresh after five seconds
+root.after(5_000, mainloop)
+root.mainloop()